<!--
 * Licensed to the Apache Software Foundation (ASF) under one
 * or more contributor license agreements. See the NOTICE file
 * distributed with this work for additional information
 * regarding copyright ownership. The ASF licenses this file
 * to you under the Apache License, Version 2.0 (the
 * "License"); you may not use this file except in compliance
 * with the License. You may obtain a copy of the License at
 *
 *     http://www.apache.org/licenses/LICENSE-2.0
 *
 * Unless required by applicable law or agreed to in writing, software
 * distributed under the License is distributed on an "AS IS" BASIS,
 * WITHOUT WARRANTIES OR CONDITIONS OF ANY KIND, either express or implied.
 * See the License for the specific language governing permissions and
 * limitations under the License.
 *
 -->
<project xmlns="http://maven.apache.org/POM/4.0.0" xmlns:xsi="http://www.w3.org/2001/XMLSchema-instance"
  xsi:schemaLocation="http://maven.apache.org/POM/4.0.0 http://maven.apache.org/xsd/maven-4.0.0.xsd">


  <parent>
    <groupId>org.apache</groupId>
    <artifactId>apache</artifactId>
    <version>11</version>
  </parent>

  <modelVersion>4.0.0</modelVersion>
  <groupId>org.apache.mrunit</groupId>
  <artifactId>mrunit</artifactId>
<<<<<<< HEAD
  <version>1.0.0</version>
=======
  <version>1.1.0-SNAPSHOT</version>
>>>>>>> 19ef2d3a

  <properties>
    <envClassifier>hadoop2</envClassifier>
    <specificHadoopVersion>2.0.0-alpha</specificHadoopVersion>
  </properties>

  <name>MRUnit</name>
  <url>http://mrunit.apache.org</url>

  <description>
    MRUnit is a Java library that helps developers unit test Apache Hadoop map
    reduce jobs.
  </description>

  <issueManagement>
    <system>JIRA</system>
    <url>http://issues.apache.org/jira/browse/MRUNIT</url>
  </issueManagement>

  <ciManagement>
    <system>Jenkins</system>
    <url>http://builds.apache.org/job/mrunit-trunk/</url>
  </ciManagement>

  <scm>
    <connection>scm:git:http://git-wip-us.apache.org/repos/asf/mrunit.git</connection>
    <developerConnection>scm:git:https://git-wip-us.apache.org/repos/asf/mrunit.git</developerConnection>
    <url>https://git-wip-us.apache.org/repos/asf?p=mrunit.git;a=summary</url>
  </scm>

  <mailingLists>
    <mailingList>
      <name>user</name>
      <post>user@mrunit.apache.org</post>
      <subscribe>user-subscribe@mrunit.apache.org</subscribe>
      <unsubscribe>user-unsubscribe@mrunit.apache.org</unsubscribe>
      <archive>http://mail-archives.apache.org/mod_mbox/mrunit-user</archive>
    </mailingList>
    <mailingList>
      <name>dev</name>
      <post>dev@mrunit.apache.org</post>
      <subscribe>dev-subscribe@mrunit.apache.org</subscribe>
      <unsubscribe>dev-unsubscribe@mrunit.apache.org</unsubscribe>
      <archive>http://mail-archives.apache.org/mod_mbox/mrunit-dev</archive>
    </mailingList>
    <mailingList>
      <name>commits</name>
      <post>commits@mrunit.apache.org</post>
      <subscribe>commits-subscribe@mrunit.apache.org</subscribe>
      <unsubscribe>commits-unsubscribe@mrunit.apache.org</unsubscribe>
      <archive>http://mail-archives.apache.org/mod_mbox/mrunit-commits</archive>
    </mailingList>
  </mailingLists>

  <developers>
    <developer>
      <id>kimballa.apache.org</id>
      <email>kimballa@apache.org</email>
      <name>Aaron Kimball</name>
    </developer>
    <developer>
      <id>cos.apache.org</id>
      <email>cos@apache.org</email>
      <name>Konstantin Boudnik</name>
    </developer>
    <developer>
      <id>gwu.apache.org</id>
      <email>gwu@apache.org</email>
      <name>Garrett Wu</name>
    </developer>
    <developer>
      <id>esammer.apache.org</id>
      <email>esammer@apache.org</email>
      <name>Eric Sammer</name>
    </developer>
    <developer>
      <id>brock.apache.org</id>
      <email>brock@apache.org</email>
      <name>Brock Noland</name>
    </developer>
    <developer>
      <id>jdonofrio.apache.org</id>
      <email>jdonofrio@apache.org</email>
      <name>Jim Donofrio</name>
    </developer>
    <developer>
      <id>jarcec.apache.org</id>
      <email>jarcec@apache.org</email>
      <name>Jarek Jarcec Cecho</name>
    </developer>
    <developer>
      <id>dbeech.apache.org</id>
      <email>dbeech@apache.org</email>
      <name>Dave Beech</name>
    </developer>
  </developers>

  <build>
    <plugins>
      <plugin>
        <groupId>org.apache.maven.plugins</groupId>
        <artifactId>maven-clean-plugin</artifactId>
        <version>2.4.1</version>
        <configuration>
          <excludeDefaultDirectories>true</excludeDefaultDirectories>
          <filesets>
            <fileset>
              <directory>${project.build.directory}</directory>
              <excludes>
                <exclude>*hadoop?.jar</exclude>
              </excludes>
            </fileset>
          </filesets>
        </configuration>
      </plugin>

      <plugin>
        <groupId>org.apache.maven.plugins</groupId>
        <artifactId>maven-compiler-plugin</artifactId>
        <version>2.3.2</version>
        <configuration>
          <source>1.6</source>
          <target>1.6</target>
        </configuration>
      </plugin>

      <plugin>
        <groupId>org.apache.maven.plugins</groupId>
        <artifactId>maven-surefire-plugin</artifactId>
        <version>2.8.1</version>
        <configuration>
          <redirectTestOutputToFile>true</redirectTestOutputToFile>
        </configuration>
      </plugin>

      <plugin>
        <groupId>org.apache.rat</groupId>
        <artifactId>apache-rat-plugin</artifactId>
        <version>0.8</version>
        <executions>
          <execution>
            <phase>prepare-package</phase>
            <goals>
              <goal>check</goal>
            </goals>
            <configuration>
              <excludes>
                <exclude>BUILD.txt</exclude>
                <exclude>CHANGES.txt</exclude>
                <exclude>BIN-NOTICE.txt</exclude>
                <exclude>.idea/</exclude>
                <exclude>.git/</exclude>
                <exclude>.gitignore</exclude>
              </excludes>
            </configuration>
          </execution>
        </executions>
      </plugin>

      <plugin>
        <groupId>org.apache.maven.plugins</groupId>
        <artifactId>maven-jar-plugin</artifactId>
        <version>2.4</version>
        <configuration>
          <classifier>${envClassifier}</classifier>
        </configuration>
      </plugin>

      <plugin>
        <groupId>org.apache.maven.plugins</groupId>
        <artifactId>maven-javadoc-plugin</artifactId>
        <version>2.8.1</version>
        <configuration>
          <excludePackageNames>*.internal</excludePackageNames>
        </configuration>
        <executions>
          <execution>
            <goals>
              <goal>jar</goal>
            </goals>
          </execution>
        </executions>
      </plugin>

      <plugin>
        <groupId>org.apache.maven.plugins</groupId>
        <artifactId>maven-source-plugin</artifactId>
        <version>2.1.2</version>
        <executions>
          <execution>
            <goals>
              <goal>jar-no-fork</goal>
            </goals>
          </execution>
        </executions>
      </plugin>

      <plugin>
        <groupId>org.apache.maven.plugins</groupId>
        <artifactId>maven-dependency-plugin</artifactId>
        <version>2.5.1</version>
        <configuration>
          <failOnWarning>true</failOnWarning>
          <ignoreNonCompile>true</ignoreNonCompile>
        </configuration>
        <executions>
          <execution>
            <phase>prepare-package</phase>
            <goals>
              <goal>analyze-only</goal>
            </goals>
          </execution>
        </executions>
      </plugin>

      <plugin>
        <groupId>net.ju-n.maven.plugins</groupId>
        <artifactId>checksum-maven-plugin</artifactId>
        <version>1.0.1</version>
      </plugin>

      <plugin>
        <groupId>org.apache.maven.plugins</groupId>
        <artifactId>maven-gpg-plugin</artifactId>
        <version>1.4</version>
      </plugin>

      <plugin>
        <groupId>org.apache.maven.plugins</groupId>
        <artifactId>maven-deploy-plugin</artifactId>
        <version>2.7</version>
      </plugin>
    </plugins>
  </build>

  <profiles>
    <profile>
      <id>sign</id>
      <build>
        <plugins>
          <plugin>
            <groupId>org.apache.maven.plugins</groupId>
            <artifactId>maven-gpg-plugin</artifactId>
            <executions>
              <execution>
                <phase>verify</phase>
                <goals>
                  <goal>sign</goal>
                </goals>
              </execution>
            </executions>
          </plugin>
        </plugins>
      </build>
    </profile>

    <profile>
      <id>dist-src</id>
      <build>
        <plugins>
          <plugin>
            <groupId>org.apache.maven.plugins</groupId>
            <artifactId>maven-assembly-plugin</artifactId>
            <version>2.3</version>
            <configuration>
              <tarLongFileMode>gnu</tarLongFileMode>
              <finalName>apache-mrunit-${project.version}-${envClassifier}</finalName>
              <descriptors>
                <descriptor>src/main/assembly/src-assembly.xml</descriptor>
              </descriptors>
            </configuration>
          </plugin>
        </plugins>
      </build>
    </profile>

    <profile>
      <id>dist-bin</id>
      <build>
        <plugins>
          <plugin>
            <groupId>org.apache.maven.plugins</groupId>
            <artifactId>maven-assembly-plugin</artifactId>
            <version>2.3</version>
            <configuration>
              <tarLongFileMode>gnu</tarLongFileMode>
              <finalName>apache-mrunit-${project.version}-${envClassifier}</finalName>
              <descriptors>
                <descriptor>src/main/assembly/bin-assembly.xml</descriptor>
              </descriptors>
            </configuration>
          </plugin>
        </plugins>
      </build>
    </profile>
  </profiles>

  <dependencies>
    <dependency>
      <groupId>junit</groupId>
      <artifactId>junit</artifactId>
      <version>4.10</version>
    </dependency>

    <dependency>
      <groupId>commons-logging</groupId>
      <artifactId>commons-logging</artifactId>
      <version>1.1.1</version>
    </dependency>

    <dependency>
      <groupId>org.mockito</groupId>
      <artifactId>mockito-all</artifactId>
      <version>1.8.5</version>
    </dependency>

    <dependency>
      <groupId>org.apache.hadoop</groupId>
      <artifactId>hadoop-common</artifactId>
      <version>${specificHadoopVersion}</version>
      <scope>provided</scope>
    </dependency>

    <dependency>
      <groupId>org.apache.hadoop</groupId>
      <artifactId>hadoop-mapreduce-client-core</artifactId>
      <version>${specificHadoopVersion}</version>
      <scope>provided</scope>
    </dependency>
  </dependencies>
</project><|MERGE_RESOLUTION|>--- conflicted
+++ resolved
@@ -29,11 +29,7 @@
   <modelVersion>4.0.0</modelVersion>
   <groupId>org.apache.mrunit</groupId>
   <artifactId>mrunit</artifactId>
-<<<<<<< HEAD
   <version>1.0.0</version>
-=======
-  <version>1.1.0-SNAPSHOT</version>
->>>>>>> 19ef2d3a
 
   <properties>
     <envClassifier>hadoop2</envClassifier>
